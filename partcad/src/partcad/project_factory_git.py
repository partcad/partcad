--- conflicted
+++ resolved
@@ -136,37 +136,6 @@
         guard_path = os.path.join(cache_path, ".partcad.git.cloned")
 
         with cache_lock:
-<<<<<<< HEAD
-            # Check if the repository is already cached.
-            if os.path.exists(cache_path):
-                # Update the repository if it is already cached.
-                try:
-                    before = None
-                    now = time.time()
-
-                    # Try to open the existing repository and update it.
-                    if self.import_revision is None:
-                        # Import the default branch
-                        if user_config.force_update or (now - os.path.getmtime(guard_path) > 24 * 3600):
-                            repo = Repo(cache_path)
-                            origin = repo.remote("origin")
-                            before = repo.active_branch.commit
-
-                            # If there is more than 1 remote branch, we have to
-                            # explicitly specify the branch to pull.
-                            remote_head = origin.refs.HEAD
-                            branch_name = remote_head.reference.name
-                            short_branch_name = branch_name[branch_name.find("/") + 1 :]
-                            pc_logging.debug("Refreshing the GIT branch: %s" % short_branch_name)
-                            origin.pull(short_branch_name)
-                            self.ctx.stats_git_ops += 1
-                            os.utime(guard_path, (now, now))
-                    else:
-                        # Import a specific revision
-                        if user_config.force_update:
-                            # Ensure "before" doesn't match the desired revision
-                            before = ""
-=======
             attempt = 0
             max_retries = user_config.git_retry_config.get("max", 1)
             patience = user_config.git_retry_config.get("patience", 1)
@@ -193,6 +162,7 @@
                                 short_branch_name = branch_name[branch_name.find("/") + 1 :]
                                 pc_logging.debug("Refreshing the GIT branch: %s" % short_branch_name)
                                 origin.pull(short_branch_name)
+                                self.ctx.stats_git_ops += 1
                                 os.utime(guard_path, (now, now))
                         else:
                             # Import a specific revision
@@ -212,6 +182,7 @@
                                 origin.fetch()
                                 repo.git.checkout(self.import_revision, force=True)
                                 origin.pull(force=True, rebase=True)
+                                self.ctx.stats_git_ops += 1
                                 os.utime(guard_path, (now, now))
                             else:
                                 # No update was performed
@@ -239,7 +210,6 @@
                                 patience,
                             )
                             time.sleep(patience)
->>>>>>> 05dcd1b5
                         else:
                             pc_logging.error("Failed to update repo after %s retries" % attempt)
                             # Fall back to using the previous copy
@@ -248,48 +218,9 @@
                     try:
                         pc_logging.info("Cloning the GIT repo: %s" % self.import_config_url)
                         repo = Repo.clone_from(repo_url, cache_path, multi_options=self.git_config_options, allow_unsafe_options=True)
+                        self.ctx.stats_git_ops += 1
                         if not self.import_revision is None:
                             repo.git.checkout(self.import_revision, force=True)
-<<<<<<< HEAD
-                            origin.pull(force=True, rebase=True)
-                            self.ctx.stats_git_ops += 1
-                            os.utime(guard_path, (now, now))
-                        else:
-                            # No update was performed
-                            before = None
-
-                    if not before is None:
-                        # Update was performed
-                        after = repo.active_branch.commit
-                        if before != after:
-                            pc_logging.info("Updated the GIT repo: %s" % self.import_config_url)
-                        if before != after or user_config.force_update:
-                            with open(guard_path, "w") as f:
-                                if self.import_revision is None:
-                                    f.write(str(after))
-                                else:
-                                    f.write(self.import_revision)
-                except Exception as e:
-                    pc_logging.error("Failed to update a repo: %s" % e)
-                    # Fall back to using the previous copy
-            else:
-                # Clone the repository if it's not cached yet.
-                try:
-                    pc_logging.info("Cloning the GIT repo: %s" % self.import_config_url)
-                    repo = Repo.clone_from(repo_url, cache_path)
-                    self.ctx.stats_git_ops += 1
-                    if not self.import_revision is None:
-                        repo.git.checkout(self.import_revision, force=True)
-                        after = self.import_revision
-                    else:
-                        after = repo.active_branch.commit
-
-                    with open(guard_path, "w") as f:
-                        f.write(str(after))
-                except Exception as e:
-                    raise RuntimeError(f"Failed to clone a repo: {e}")
-
-=======
                             after = self.import_revision
                         else:
                             after = repo.active_branch.commit
@@ -311,7 +242,6 @@
                             pc_logging.error("Failed to clone repo after %d retries", attempt)
                             raise RuntimeError(f"Failed to clone repo: {e}") from e
                 attempt += 1
->>>>>>> 05dcd1b5
         if not self.import_rel_path is None:
             cache_path = os.path.join(cache_path, self.import_rel_path)
 
