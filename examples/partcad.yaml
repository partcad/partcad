#
# OpenVMP, 2023
#
# Author: Roman Kuzmenko
# Created: 2023-08-19
#
# Licensed under Apache License, Version 2.0.
#

# In case this is the root package,
# use the path prefix that we would expect in the real production use case.
<<<<<<< HEAD

name: //pub/examples/partcad
partcad: ">=0.7.76"
=======
name: /pub/examples/partcad
partcad: ">=0.7.78"
>>>>>>> dac7580f
manufacturable: false

cover:
  package: feature_interface

dependencies:
  pub:
    onlyInRoot: True
    type: git
    url: https://github.com/openvmp/partcad-index.git
  # NOTE: The subdirectories automatically become dependencies of the "local" type<|MERGE_RESOLUTION|>--- conflicted
+++ resolved
@@ -9,14 +9,8 @@
 
 # In case this is the root package,
 # use the path prefix that we would expect in the real production use case.
-<<<<<<< HEAD
-
 name: //pub/examples/partcad
-partcad: ">=0.7.76"
-=======
-name: /pub/examples/partcad
 partcad: ">=0.7.78"
->>>>>>> dac7580f
 manufacturable: false
 
 cover:
