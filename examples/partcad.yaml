--- conflicted
+++ resolved
@@ -9,13 +9,8 @@
 
 # In case this is the root package,
 # use the path prefix that we would expect in the real production use case.
-<<<<<<< HEAD
 name: //pub/examples/partcad
-partcad: ">=0.7.73"
-=======
-name: /pub/examples/partcad
 partcad: ">=0.7.74"
->>>>>>> 24d4a57d
 manufacturable: false
 
 cover:
